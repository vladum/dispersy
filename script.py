# Python 2.5 features
from __future__ import with_statement

from time import time

from .crypto import ec_generate_key, ec_to_public_bin, ec_to_private_bin
from .debugcommunity import DebugCommunity
from .dispersy import Dispersy
from .dprint import dprint
from .member import Member
<<<<<<< HEAD
from .revision import update_revision_information
=======
from .message import BatchConfiguration, Message, DelayMessageByProof, DropMessage
from .resolution import PublicResolution, LinearResolution
>>>>>>> 5252eefc
from .tool.lencoder import log, make_valid_key

def assert_(value, *args):
    if not value:
        raise AssertionError(*args)

class ScriptBase(object):
    def __init__(self, dispersy, **kargs):
        assert isinstance(dispersy, Dispersy), type(dispersy)
        super(ScriptBase, self).__init__()
        self._kargs = kargs
        self._testcases = []
        self._dispersy = dispersy
        self._dispersy_database = self._dispersy.database
        # self._dispersy.callback.register(self.run)
        if self.enable_wait_for_wan_address:
            self.add_testcase(self.wait_for_wan_address)

        self.run()

    def add_testcase(self, func, args=()):
        assert callable(func)
        assert isinstance(args, tuple)
        self._testcases.append((func, args))

    def next_testcase(self, result=None):
        if isinstance(result, Exception):
            dprint("exception! shutdown", box=True, level="error")
            self._dispersy.callback.stop(timeout=0.0, exception=result)

        elif self._testcases:
            call, args = self._testcases.pop(0)
            dprint("start ", call, line=True, force=True)
            if args:
                dprint("arguments ", args, force=True)
            if call.__doc__:
                dprint(call.__doc__, box=True, force=True)
            self._dispersy.callback.register(call, args, callback=self.next_testcase)

        else:
            dprint("shutdown", box=True)
            self._dispersy.callback.stop(timeout=0.0)

    def caller(self, run, args=()):
        assert callable(run)
        assert isinstance(args, tuple)
        dprint("depricated: use add_testcase instead", level="warning")
        return self.add_testcase(run, args)

    def run(self):
        raise NotImplementedError("Must implement a generator or use self.add_testcase(...)")

    @property
    def enable_wait_for_wan_address(self):
        return True

    def wait_for_wan_address(self):
        ec = ec_generate_key(u"low")
        my_member = Member(ec_to_public_bin(ec), ec_to_private_bin(ec))
        community = DebugCommunity.create_community(my_member)

        while self._dispersy.wan_address[0] == "0.0.0.0":
            yield 0.1

        community.unload_community()

class ScenarioScriptBase(ScriptBase):
    #TODO: all bartercast references should be converted to some universal style
    def __init__(self, logfile, **kargs):
        ScriptBase.__init__(self, **kargs)

        self._timestep = float(kargs.get('timestep', 1.0))
        self._stepcount = 0
        self._logfile = logfile
        
        self._my_name = None
        self._my_address = None
        
        self._nr_peers = self.__get_nr_peers()
        
        if 'starting_timestamp' in kargs:
            self._starting_timestamp = int(kargs['starting_timestamp'])
            log(self._logfile, "Using %d as starting timestamp, will wait for %d seconds"%(self._starting_timestamp, self._starting_timestamp - int(time())))
        else:
            self._starting_timestamp = int(time())
            log(self._logfile, "No starting_timestamp specified, using currentime")

    @property
    def enable_wait_for_wan_address(self):
        return False

    def get_peer_ip_port(self, peer_id):
        assert isinstance(peer_id, int), type(peer_id)
        
        line_nr = 1
        for line in open('data/peers'):
            if line_nr == peer_id:
                ip, port = line.split()
                return ip, int(port)
            line_nr += 1
            
    def __get_nr_peers(self):
        line_nr = 0
        for line in open('data/peers'):
            line_nr +=1
            
        return line_nr

    def set_online(self):
        """ Restore on_socket_endpoint and _send functions of
        dispersy back to normal.

        This simulates a node coming online, since it's able to send
        and receive messages.
        """
        log(self._logfile, "Going online")
        self._dispersy.on_incoming_packets = self.original_on_incoming_packets
        self._dispersy.endpoint.send = self.original_send

    def set_offline(self):
        """ Replace on_socket_endpoint and _sends functions of
        dispersy with dummies

        This simulates a node going offline, since it's not able to
        send or receive any messages
        """
        def dummy_on_socket(*params):
            return
        def dummy_send(*params):
            return False
        
        log(self._logfile, "Going offline")
        self._dispersy.on_socket_endpoint = dummy_on_socket
        self._dispersy.endpoint.send = dummy_send

    def get_commands_from_fp(self, fp, step):
        """ Return a list of commands from file handle for step

        Read lines from fp and return all the lines starting at
        timestamp equal to step. If we read the end of the file,
        without commands to return, then I return -1.
        """
        commands = []
        if fp:
            while True:
                cursor_position = fp.tell()
                line = fp.readline().strip()
                if not line:
                    if commands: return commands
                    else: return -1

                cmdstep, command = line.split(' ', 1)

                cmdstep = int(cmdstep)
                if cmdstep < step:
                    continue
                elif cmdstep == step:
                    commands.append(command)
                else:
                    # restore cursor position and break
                    fp.seek(cursor_position)
                    break

        return commands

    def sleep(self):
        """ Calculate the time to sleep.
        """
        #when should we start the next step?
        expected_time = self._starting_timestamp + (self._timestep * (self._stepcount + 1))
        diff = expected_time - time()
        
        delay = max(0.0, diff)
        return delay

    def log_desync(self, desync):
        log(self._logfile, "sleep", desync=desync, stepcount=self._stepcount)

    def join_community(self, my_member):
        raise NotImplementedError()

    def execute_scenario_cmds(self, commands):
        raise NotImplementedError()

    def run(self):
        self.add_testcase(self._run)

    def _run(self):
        if __debug__: log(self._logfile, "start-scenario-script")

        #
        # Read our configuration from the peer.conf file
        # name, ip, port, public and private key
        #
        with open('data/peer.conf') as fp:
            self._my_name, ip, port, _ = fp.readline().split()
            self._my_address = (ip, int(port))

        log(self._logfile, "Read config done", my_name = self._my_name, my_address = self._my_address)

        # create my member
        ec = ec_generate_key(u"low")
        my_member = Member(ec_to_public_bin(ec), ec_to_private_bin(ec))
        dprint("-my member- ", my_member.database_id, " ", id(my_member), " ", my_member.mid.encode("HEX"), force=1)

        self.original_on_incoming_packets = self._dispersy.on_incoming_packets
        self.original_send = self._dispersy.endpoint.send

        # join the community with the newly created member
        self._community = self.join_community(my_member)
        dprint("Joined community ", self._community._my_member)

        log("dispersy.log", "joined-community", time = time(), timestep = self._timestep, sync_response_limit = self._community.dispersy_sync_response_limit, starting_timestamp = self._starting_timestamp)

        self._stepcount = 0

        # wait until we reach the starting time
        self._dispersy.callback.register(self.do_steps, delay=self.sleep())
        self._dispersy.callback.register(self.do_log)

        # I finished the scenario execution. I should stay online
        # until killed. Note that I can still sync and exchange
        # messages with other peers.
        while True:
            # wait to be killed
            yield 100.0

    def do_steps(self):
        self._dispersy._statistics.reset()
        scenario_fp = open('data/bartercast.log')
        try:
            availability_fp = open('data/availability.log')
        except:
            availability_fp = None

        self._stepcount += 1

        # start the scenario
        while True:
            # get commands
            scenario_cmds = self.get_commands_from_fp(scenario_fp, self._stepcount)
            availability_cmds = self.get_commands_from_fp(availability_fp, self._stepcount)

            # if there is a start in the avaibility_cmds then go
            # online
            if availability_cmds != -1 and 'start' in availability_cmds:
                self.set_online()
                
            # if there are barter_cmds then execute them
            if scenario_cmds != -1:
                self.execute_scenario_cmds(scenario_cmds)

            # if there is a stop in the availability_cmds then go offline
            if availability_cmds != -1 and 'stop' in availability_cmds:
                self.set_offline()

            sleep = self.sleep()
            if sleep < 0.5:
                self.log_desync(1.0 - sleep)
            yield sleep
            self._stepcount += 1
            
    def do_log(self):
        def print_on_change(name, prev_dict, cur_dict):
            new_values = {}
            changed_values = {}
            if cur_dict:
                for key, value in cur_dict.iteritems():
                    if not isinstance(key, (basestring, int, long)):
                        key = str(key)
                        
                    key = make_valid_key(key)
                    new_values[key] = value
                    if prev_dict.get(key, None) != value:
                        changed_values[key] = value

            if changed_values:
                log("dispersy.log", name, **changed_values)
                return new_values
            return prev_dict
        
        prev_statistics = {}
        prev_total_received = {}
        prev_total_dropped = {}
        prev_total_delayed = {}
        prev_total_outgoing = {}
        prev_total_fail = {}
        prev_endpoint_recv = {}
        prev_endpoint_send = {}
        prev_created_messages = {}
        prev_bootstrap_candidates = {}
        
        while True:
            #print statistics
            self._dispersy.statistics.update()
            
            bl_reuse = sum(c.sync_bloom_reuse for c in self._dispersy.statistics.communities)
            candidates = [(c.classification, len(c.candidates) if c.candidates else 0) for c in self._dispersy.statistics.communities]
            statistics_dict= {'received_count': self._dispersy.statistics.received_count, 'total_up': self._dispersy.statistics.total_up, 'total_down': self._dispersy.statistics.total_down, 'drop_count': self._dispersy.statistics.drop_count, 'total_send': self._dispersy.statistics.total_send, 'cur_sendqueue': self._dispersy.statistics.cur_sendqueue, 'delay_count': self._dispersy.statistics.delay_count, 'delay_success': self._dispersy.statistics.delay_success, 'delay_timeout': self._dispersy.statistics.delay_timeout, 'walk_attempt': self._dispersy.statistics.walk_attempt, 'walk_success': self._dispersy.statistics.walk_success, 'walk_reset': self._dispersy.statistics.walk_reset, 'conn_type': self._dispersy.statistics.connection_type, 'bl_reuse': bl_reuse, 'candidates': candidates}
            
            prev_statistics = print_on_change("statistics", prev_statistics, statistics_dict)
            prev_total_received = print_on_change("statistics-successful-messages", prev_total_received ,self._dispersy.statistics.success)
            prev_total_dropped = print_on_change("statistics-dropped-messages", prev_total_dropped ,self._dispersy.statistics.drop)
            prev_total_delayed = print_on_change("statistics-delayed-messages", prev_total_delayed ,self._dispersy.statistics.delay)
            prev_total_outgoing = print_on_change("statistics-outgoing-messages", prev_total_outgoing ,self._dispersy.statistics.outgoing)
            prev_total_fail = print_on_change("statistics-walk-fail", prev_total_fail ,self._dispersy.statistics.walk_fail)
            prev_endpoint_recv = print_on_change("statistics-endpoint-recv", prev_endpoint_recv ,self._dispersy.statistics.endpoint_recv)
            prev_endpoint_send = print_on_change("statistics-endpoint-send", prev_endpoint_send ,self._dispersy.statistics.endpoint_send)
            prev_created_messages = print_on_change("statistics-created-messages", prev_created_messages ,self._dispersy.statistics.created)
            prev_bootstrap_candidates = print_on_change("statistics-bootstrap-candidates", prev_bootstrap_candidates ,self._dispersy.statistics.bootstrap_candidates)
            
#            def callback_cmp(a, b):
#                return cmp(self._dispersy.callback._statistics[a][0], self._dispersy.callback._statistics[b][0])
#            keys = self._dispersy.callback._statistics.keys()
#            keys.sort(reverse = True)
#
#            total_run = {}
#            for key in keys[:10]:
#                total_run[make_valid_key(key)] = self._dispersy.callback._statistics[key]
#            if len(total_run) > 0:
#                log("dispersy.log", "statistics-callback-run", **total_run)

#            stats = Conversion.debug_stats
#            total = stats["encode-message"]
#            nice_total = {'encoded':stats["-encode-count"], 'total':"%.2fs"%total}
#            for key, value in sorted(stats.iteritems()):
#                if key.startswith("encode") and not key == "encode-message" and total:
#                    nice_total[make_valid_key(key)] = "%7.2fs ~%5.1f%%" % (value, 100.0 * value / total)
#            log("dispersy.log", "statistics-encode", **nice_total)
#
#            total = stats["decode-message"]
#            nice_total = {'decoded':stats["-decode-count"], 'total':"%.2fs"%total}
#            for key, value in sorted(stats.iteritems()):
#                if key.startswith("decode") and not key == "decode-message" and total:
#                    nice_total[make_valid_key(key)] = "%7.2fs ~%5.1f%%" % (value, 100.0 * value / total)
#            log("dispersy.log", "statistics-decode", **nice_total)
            
            yield 1.0<|MERGE_RESOLUTION|>--- conflicted
+++ resolved
@@ -8,12 +8,6 @@
 from .dispersy import Dispersy
 from .dprint import dprint
 from .member import Member
-<<<<<<< HEAD
-from .revision import update_revision_information
-=======
-from .message import BatchConfiguration, Message, DelayMessageByProof, DropMessage
-from .resolution import PublicResolution, LinearResolution
->>>>>>> 5252eefc
 from .tool.lencoder import log, make_valid_key
 
 def assert_(value, *args):
