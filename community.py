--- conflicted
+++ resolved
@@ -369,13 +369,8 @@
                 pass
             else:
                 if public_key:
-<<<<<<< HEAD
                     logger.debug("%s found master member", self._cid.encode("HEX"))
-                    self._master_member = self._dispersy.get_member(self._dispersy, str(public_key))
-=======
-                    if __debug__: dprint(self._cid.encode("HEX"), " found master member")
                     self._master_member = self._dispersy.get_member(str(public_key))
->>>>>>> 3676329a
                     assert self._master_member.public_key
                     break
 
