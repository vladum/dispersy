"""
Run Dispersy in standalone tracker mode.

Outputs statistics every 300 seconds:
- BANDWIDTH BYTES-UP BYTES-DOWN
- COMMUNITY COUNT(OVERLAYS) COUNT(KILLED-OVERLAYS)
- CANDIDATE COUNT(ALL_CANDIDATES)                       18/07/13 no longer used
- CANDIDATE2 COUNT(VERIFIED_CANDIDATES)                 18/07/13 replaces CANDIDATE

Outputs active peers whenever encountered:
- REQ_IN2 HEX(COMMUNITY) hex(MEMBER) DISPERSY-VERSION OVERLAY-VERSION ADDRESS PORT
- RES_IN2 HEX(COMMUNITY) hex(MEMBER) DISPERSY-VERSION OVERLAY-VERSION ADDRESS PORT

Outputs destroyed communities whenever encountered:
- DESTROY_IN HEX(COMMUNITY) hex(MEMBER) DISPERSY-VERSION OVERLAY-VERSION ADDRESS PORT
- DESTROY_OUT HEX(COMMUNITY) hex(MEMBER) DISPERSY-VERSION OVERLAY-VERSION ADDRESS PORT

Note that there is no output for REQ_IN2 for destroyed overlays.  Instead a DESTROY_OUT is given
whenever a introduction request is received for a destroyed overlay.
"""

<<<<<<< HEAD
# logging config file only when not used as a library
import logging
if __name__ == "__main__":
    import logging.config
    logging.config.fileConfig("logger.conf")
=======
import logging.config
try:
    logging.config.fileConfig("logger.conf")
except:
    print "Unable to load logging config from 'logger.conf' file."
logging.basicConfig(format="%(asctime)-15s [%(levelname)s] %(message)s")
>>>>>>> 5db4034c
logger = logging.getLogger(__name__)

if __name__ == "__main__":
    # Concerning the relative imports, from PEP 328:
    # http://www.python.org/dev/peps/pep-0328/
    #
    #    Relative imports use a module's __name__ attribute to determine that module's position in
    #    the package hierarchy. If the module's name does not contain any package information
    #    (e.g. it is set to '__main__') then relative imports are resolved as if the module were a
    #    top level module, regardless of where the module is actually located on the file system.
    print "Usage: python -c \"from dispersy.tool.tracker import main; main()\" [--statedir DIR] [--ip ADDR] [--port PORT]"
    exit(1)

from time import time
import os
import errno
# optparse is deprecated since python 2.7
import optparse
import signal
import sys

from ..candidate import BootstrapCandidate, LoopbackCandidate
from ..community import Community, HardKilledCommunity
from ..conversion import BinaryConversion
from ..crypto import ec_generate_key, ec_to_public_bin, ec_to_private_bin
from ..dispersy import Dispersy
from ..endpoint import StandaloneEndpoint
from ..message import Message, DropMessage
from .mainthreadcallback import MainThreadCallback

if sys.platform == 'win32':
    SOCKET_BLOCK_ERRORCODE = 10035  # WSAEWOULDBLOCK
else:
    SOCKET_BLOCK_ERRORCODE = errno.EWOULDBLOCK


class BinaryTrackerConversion(BinaryConversion):

    def decode_message(self, candidate, data, _=None):
        # disable verify
        return self._decode_message(candidate, data, False, False)


class TrackerHardKilledCommunity(HardKilledCommunity):

    def __init__(self, *args, **kargs):
        super(TrackerHardKilledCommunity, self).__init__(*args, **kargs)
        # communities are cleaned based on a 'strike' rule.  periodically, we will check is there
        # are active candidates, when there are 'strike' is set to zero, otherwise it is incremented
        # by one.  once 'strike' reaches a predefined value the community is cleaned
        self._strikes = 0

    def update_strikes(self, now):
        # does the community have any active candidates
        self._strikes += 1
        return self._strikes

    def dispersy_on_introduction_request(self, messages):
        hex_cid = messages[0].community.cid.encode("HEX")
        for message in messages:
            host, port = message.candidate.sock_addr
            print "DESTROY_OUT", hex_cid, message.authentication.member.mid.encode("HEX"), ord(message.conversion.dispersy_version), ord(message.conversion.community_version), host, port
        return super(TrackerHardKilledCommunity, self).dispersy_on_introduction_request(messages)


class TrackerCommunity(Community):

    """
    This community will only use dispersy-candidate-request and dispersy-candidate-response messages.
    """
    def __init__(self, *args, **kargs):
        super(TrackerCommunity, self).__init__(*args, **kargs)
        # communities are cleaned based on a 'strike' rule.  periodically, we will check is there
        # are active candidates, when there are 'strike' is set to zero, otherwise it is incremented
        # by one.  once 'strike' reaches a predefined value the community is cleaned
        self._strikes = 0

        self._walked_stumbled_candidates = self._iter_categories([u'walk', u'stumble'])

    def _initialize_meta_messages(self):
        super(TrackerCommunity, self)._initialize_meta_messages()

        # remove all messages that we should not be using
        meta_messages = self._meta_messages
        self._meta_messages = {}
        for name in [u"dispersy-introduction-request",
                     u"dispersy-introduction-response",
                     u"dispersy-puncture-request",
                     u"dispersy-puncture",
                     u"dispersy-identity",
                     u"dispersy-missing-identity",

                     u"dispersy-authorize",
                     u"dispersy-revoke",
                     u"dispersy-missing-proof",
                     u"dispersy-destroy-community"]:
            self._meta_messages[name] = meta_messages[name]

    @property
    def dispersy_auto_download_master_member(self):
        return False

    @property
    def dispersy_sync_bloom_filter_strategy(self):
        # disable sync bloom filter
        return lambda: None

    @property
    def dispersy_acceptable_global_time_range(self):
        # we will accept the full 64 bit global time range
        return 2 ** 64 - self._global_time

    def update_strikes(self, now):
        # does the community have any active candidates
        if any(self.dispersy_yield_verified_candidates()):
            self._strikes = 0
        else:
            self._strikes += 1
        return self._strikes

    def initiate_meta_messages(self):
        return []

    def initiate_conversions(self):
        return [BinaryTrackerConversion(self, "\x00")]

    def get_conversion_for_packet(self, packet):
        try:
            return super(TrackerCommunity, self).get_conversion_for_packet(packet)

        except KeyError:
            # the dispersy version MUST BE available.  Currently we only support \x00: BinaryConversion
            if packet[0] == "\x00":
                self.add_conversion(BinaryConversion(self, packet[1]))

            # try again
            return super(TrackerCommunity, self).get_conversion_for_packet(packet)

    def dispersy_cleanup_community(self, message):
        # since the trackers use in-memory databases, we need to store the destroy-community
        # message, and all associated proof, separately.
        host, port = message.candidate.sock_addr
        print "DESTROY_IN", self._cid.encode("HEX"), message.authentication.member.mid.encode("HEX"), ord(message.conversion.dispersy_version), ord(message.conversion.community_version), host, port

        write = open(self._dispersy.persistent_storage_filename, "a+").write
        write("# received dispersy-destroy-community from %s\n" % (str(message.candidate),))

        identity_id = self._meta_messages[u"dispersy-identity"].database_id
        execute = self._dispersy.database.execute
        messages = [message]
        stored = set()
        while messages:
            message = messages.pop()

            if not message.packet in stored:
                stored.add(message.packet)
                write(" ".join((message.name, message.packet.encode("HEX"), "\n")))

                if not message.authentication.member.public_key in stored:
                    try:
                        packet, = execute(u"SELECT packet FROM sync WHERE meta_message = ? AND member = ?", (identity_id, message.authentication.member.database_id)).next()
                    except StopIteration:
                        pass
                    else:
                        write(" ".join(("dispersy-identity", str(packet).encode("HEX"), "\n")))

                _, proofs = self._timeline.check(message)
                messages.extend(proofs)

        return TrackerHardKilledCommunity

    def dispersy_get_introduce_candidate(self, exclude_candidate=None):
        """
        Get an active candidate that is part of this community in Round Robin (Not random anymore).
        """
        assert all(not sock_address in self._candidates for sock_address in self._dispersy._bootstrap_candidates.iterkeys()), "none of the bootstrap candidates may be in self._candidates"
        first_candidate = None
        while True:
            result = self._walked_stumbled_candidates.next()
            if result == first_candidate:
                result = None

            if not first_candidate:
                first_candidate = result

            if result and exclude_candidate:
                # same candidate as requesting the introduction
                if result == exclude_candidate:
                    continue

                # cannot introduce a non-tunnelled candidate to a tunneled candidate (it's swift instance will not
                # get it)
                if not exclude_candidate.tunnel and result.tunnel:
                    continue

                # cannot introduce two nodes that are behind a different symmetric NAT
                if (exclude_candidate.connection_type == u"symmetric-NAT" and
                    result.connection_type == u"symmetric-NAT" and
                    not exclude_candidate.wan_address[0] == result.wan_address[0]):
                    continue

            return result

class TrackerDispersy(Dispersy):

    def __init__(self, callback, endpoint, working_directory, silent=False):
        super(TrackerDispersy, self).__init__(callback, endpoint, working_directory, u":memory:")

        # non-autoload nodes
        self._non_autoload = set()
        self._non_autoload.update(host for host, _ in self._bootstrap_candidates.iterkeys())
        # leaseweb machines, some are running boosters, they never unload a community
        self._non_autoload.update(["95.211.105.65", "95.211.105.67", "95.211.105.69", "95.211.105.71", "95.211.105.73", "95.211.105.75", "95.211.105.77", "95.211.105.79", "95.211.105.81", "85.17.81.36"])

        # location of persistent storage
        self._persistent_storage_filename = os.path.join(working_directory, "persistent-storage.data")
        self._silent = silent
        self._my_member = None

        callback.register(self._create_my_member)
        callback.register(self._load_persistent_storage)
        callback.register(self._unload_communities)

        if not self._silent:
            callback.register(self._report_statistics)

    def _create_my_member(self):
        # generate a new my-member
        ec = ec_generate_key(u"very-low")
        self._my_member = self.get_member(ec_to_public_bin(ec), ec_to_private_bin(ec))

    @property
    def persistent_storage_filename(self):
        return self._persistent_storage_filename

    def get_community(self, cid, load=False, auto_load=True):
        try:
            return super(TrackerDispersy, self).get_community(cid, True, True)
        except KeyError:
            self._communities[cid] = TrackerCommunity.join_community(self, self.get_temporary_member_from_id(cid), self._my_member)
            return self._communities[cid]

    def _load_persistent_storage(self):
        # load all destroyed communities
        try:
            packets = [packet.decode("HEX") for _, packet in (line.split() for line in open(self._persistent_storage_filename, "r") if not line.startswith("#"))]
        except IOError:
            pass
        else:
            candidate = LoopbackCandidate()
            for packet in reversed(packets):
                try:
                    self.on_incoming_packets([(candidate, packet)], cache=False, timestamp=time())
                except:
                    logger.exception("Error while loading from persistent-destroy-community.data")

    def _convert_packets_into_batch(self, packets):
        """
        Ensure that communities are loaded when the packet is received from a non-bootstrap node,
        otherwise, load and auto-load are disabled.
        """
        def filter_non_bootstrap_nodes():
            for candidate, packet in packets:
                cid = packet[2:22]

                if not cid in self._communities and False:  # candidate.sock_addr[0] in self._non_autoload:
                    if __debug__:
                        logger.warn("drop a %d byte packet (received from non-autoload node) from %s", len(packet), candidate)
                        self._statistics.dict_inc(self._statistics.drop, "_convert_packets_into_batch:from bootstrap node for unloaded community")
                    continue

                yield candidate, packet

        packets = list(filter_non_bootstrap_nodes())
        if packets:
            return super(TrackerDispersy, self)._convert_packets_into_batch(packets)

        else:
            return []

    def _unload_communities(self):
        def is_active(community, now):
            # check 1: does the community have any active candidates
            if community.update_strikes(now) < 3:
                return True

            # check 2: does the community have any cached messages waiting to be processed
            for meta in self._batch_cache.iterkeys():
                if meta.community == community:
                    return True

            # the community is inactive
            return False

        while True:
            yield 180.0
            now = time()
            inactive = [community for community in self._communities.itervalues() if not is_active(community, now)]
            logger.debug("cleaning %d/%d communities", len(inactive), len(self._communities))
            for community in inactive:
                community.unload_community()

    def _report_statistics(self):
        while True:
            yield 3.0
            mapping = {TrackerCommunity: 0, TrackerHardKilledCommunity: 0}
            for community in self._communities.itervalues():
                mapping[type(community)] += 1

            print "BANDWIDTH", self._endpoint.total_up, self._endpoint.total_down
            print "COMMUNITY", mapping[TrackerCommunity], mapping[TrackerHardKilledCommunity]
            print "CANDIDATE2", sum(len(list(community.dispersy_yield_verified_candidates())) for community in self._communities.itervalues())

            if self._statistics.outgoing:
                for key, value in self._statistics.outgoing.iteritems():
                    print "OUTGOING", key, value

    def create_introduction_request(self, community, destination, allow_sync, forward=True):
        # prevent steps towards other trackers
        if not isinstance(destination, BootstrapCandidate):
            return super(TrackerDispersy, self).create_introduction_request(community, destination, allow_sync, forward)

    def check_introduction_request(self, messages):
        for message in super(TrackerDispersy, self).check_introduction_request(messages):
            if isinstance(message, Message.Implementation) and isinstance(message.candidate, BootstrapCandidate):
                yield DropMessage(message, "drop dispersy-introduction-request from bootstrap peer")
                continue

            yield message

    def on_introduction_request(self, messages):
        if not self._silent:
            hex_cid = messages[0].community.cid.encode("HEX")
            for message in messages:
                host, port = message.candidate.sock_addr
                print "REQ_IN2", hex_cid, message.authentication.member.mid.encode("HEX"), ord(message.conversion.dispersy_version), ord(message.conversion.community_version), host, port
        return super(TrackerDispersy, self).on_introduction_request(messages)

    def on_introduction_response(self, messages):
        if not self._silent:
            hex_cid = messages[0].community.cid.encode("HEX")
            for message in messages:
                host, port = message.candidate.sock_addr
                print "RES_IN2", hex_cid, message.authentication.member.mid.encode("HEX"), ord(message.conversion.dispersy_version), ord(message.conversion.community_version), host, port
        return super(TrackerDispersy, self).on_introduction_response(messages)


def setup_dispersy(dispersy):
    dispersy.define_auto_load(TrackerCommunity)
    dispersy.define_auto_load(TrackerHardKilledCommunity)


def main():
    command_line_parser = optparse.OptionParser()
    command_line_parser.add_option("--profiler", action="store_true", help="use cProfile on the Dispersy thread", default=False)
    command_line_parser.add_option("--memory-dump", action="store_true", help="use meliae to dump the memory periodically", default=False)
    command_line_parser.add_option("--statedir", action="store", type="string", help="Use an alternate statedir", default=".")
    command_line_parser.add_option("--ip", action="store", type="string", default="0.0.0.0", help="Dispersy uses this ip")
    command_line_parser.add_option("--port", action="store", type="int", help="Dispersy uses this UDL port", default=6421)
    command_line_parser.add_option("--silent", action="store_true", help="Prevent tracker printing to console", default=False)

    # parse command-line arguments
    opt, _ = command_line_parser.parse_args()

    # start Dispersy
    dispersy = TrackerDispersy(MainThreadCallback("Dispersy"), StandaloneEndpoint(opt.port, opt.ip), unicode(opt.statedir), bool(opt.silent))
    dispersy.callback.register(setup_dispersy, (dispersy,))
    dispersy.start()

    def signal_handler(sig, frame):
        print "Received signal '", sig, "' in", frame, "(shutting down)"
        dispersy.stop(timeout=0.0)
    signal.signal(signal.SIGINT, signal_handler)

    # wait forever
    dispersy.callback.loop()<|MERGE_RESOLUTION|>--- conflicted
+++ resolved
@@ -19,20 +19,11 @@
 whenever a introduction request is received for a destroyed overlay.
 """
 
-<<<<<<< HEAD
 # logging config file only when not used as a library
 import logging
 if __name__ == "__main__":
     import logging.config
     logging.config.fileConfig("logger.conf")
-=======
-import logging.config
-try:
-    logging.config.fileConfig("logger.conf")
-except:
-    print "Unable to load logging config from 'logger.conf' file."
-logging.basicConfig(format="%(asctime)-15s [%(levelname)s] %(message)s")
->>>>>>> 5db4034c
 logger = logging.getLogger(__name__)
 
 if __name__ == "__main__":
